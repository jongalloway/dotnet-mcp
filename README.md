--- conflicted
+++ resolved
@@ -85,20 +85,20 @@
 - **With MCP**: Errors are parsed and returned in structured format the AI can understand
 - **Without MCP**: AI gets raw stderr output and may misinterpret errors
 
-#### **7. MCP Resources** (Coming Soon)
+#### **7. MCP Resources**
 
 MCP Resources provide read-only access to structured metadata about your .NET environment:
 
-- **SDK Information** - Available SDKs, runtimes, and their versions as queryable resources
-- **Template Catalog** - Browse all templates without executing commands
-- **Framework Metadata** - LTS status, support lifecycle, and compatibility information
-- **Project Context** - Access to project files, solution structure, and NuGet configuration
+- **dotnet://sdk-info** - Information about installed .NET SDKs (versions and paths)
+- **dotnet://runtime-info** - Information about installed .NET runtimes (versions and types)
+- **dotnet://templates** - Complete catalog of installed .NET templates with metadata
+- **dotnet://frameworks** - Information about supported .NET frameworks (TFMs) including LTS status
 
 This enables AI assistants to:
 
 - Answer questions without executing commands ("What .NET versions do I have installed?")
 - Provide context-aware suggestions based on your actual environment
-- Understand your project structure before making changes
+- Access structured JSON data more efficiently than parsing CLI output
 - Reference official .NET metadata for accurate recommendations
 
 **Example**: Using resources for context-aware assistance
@@ -184,22 +184,7 @@
 
 Use the install badges at the top of this page to automatically configure the MCP server in your environment. The server will be downloaded from NuGet.org on first use.
 
-<<<<<<< HEAD
 ### Option 2: Manual Configuration
-=======
-The server provides comprehensive .NET development capabilities through MCP tools and resources:
-
-### MCP Resources (Read-Only Context)
-
-The server exposes read-only resources that provide efficient access to .NET environment metadata:
-
-- **dotnet://sdk-info** - Information about installed .NET SDKs (versions and paths)
-- **dotnet://runtime-info** - Information about installed .NET runtimes (versions and types)
-- **dotnet://templates** - Complete catalog of installed .NET templates with metadata
-- **dotnet://frameworks** - Information about supported .NET frameworks (TFMs) including LTS status
-
-Resources provide structured JSON data and are more efficient than tool calls for frequently accessed read-only information.
->>>>>>> c9267fce
 
 ### Template & Framework Information
 
@@ -493,7 +478,76 @@
 
 ## Available Tools
 
-The server provides 40+ tools organized by category:
+The server provides comprehensive .NET development capabilities through MCP tools and resources:
+
+### MCP Resources (Read-Only Context)
+
+The server exposes read-only resources that provide efficient access to .NET environment metadata:
+
+- **dotnet://sdk-info** - Information about installed .NET SDKs (versions and paths)
+- **dotnet://runtime-info** - Information about installed .NET runtimes (versions and types)
+- **dotnet://templates** - Complete catalog of installed .NET templates with metadata
+- **dotnet://frameworks** - Information about supported .NET frameworks (TFMs) including LTS status
+
+Resources provide structured JSON data and are more efficient than tool calls for frequently accessed read-only information.
+
+### Template & Framework Information
+
+- **dotnet_template_list** - List all installed .NET templates with metadata
+- **dotnet_template_search** - Search for templates by name or description
+- **dotnet_template_info** - Get detailed template information and parameters
+- **dotnet_framework_info** - Get .NET framework version information and LTS status
+
+### Project Management
+
+- **dotnet_project_new** - Create new .NET projects from templates
+- **dotnet_project_restore** - Restore project dependencies
+- **dotnet_project_build** - Build .NET projects
+- **dotnet_project_run** - Build and run .NET projects
+- **dotnet_project_test** - Run unit tests
+- **dotnet_project_publish** - Publish projects for deployment
+- **dotnet_project_clean** - Clean build outputs
+- **dotnet_pack_create** - Create NuGet packages from projects
+- **dotnet_watch_run** - Run with file watching and hot reload
+- **dotnet_watch_test** - Run tests with auto-restart on file changes
+- **dotnet_watch_build** - Build with auto-rebuild on file changes
+
+### Package Management
+
+- **dotnet_package_add** - Add NuGet package references
+- **dotnet_package_remove** - Remove NuGet package references
+- **dotnet_package_search** - Search for NuGet packages on nuget.org
+- **dotnet_package_update** - Update NuGet packages to newer versions
+- **dotnet_package_list** - List package references (including outdated/deprecated)
+- **dotnet_reference_add** - Add project-to-project references
+- **dotnet_reference_remove** - Remove project-to-project references
+- **dotnet_reference_list** - List project references
+
+### Solution Management
+
+- **dotnet_solution_create** - Create new solution files (.sln or .slnx format)
+- **dotnet_solution_add** - Add projects to a solution
+- **dotnet_solution_list** - List projects in a solution
+- **dotnet_solution_remove** - Remove projects from a solution
+
+### Code Quality
+
+- **dotnet_format** - Format code according to .editorconfig and style rules
+
+### Utilities
+
+- **dotnet_nuget_locals** - Manage NuGet local caches (list, clear)
+
+### SDK Information
+
+- **dotnet_sdk_version** - Get .NET SDK version
+- **dotnet_sdk_info** - Get detailed SDK and runtime information
+- **dotnet_sdk_list** - List installed SDKs
+- **dotnet_runtime_list** - List installed runtimes
+
+### Help
+
+- **dotnet_help** - Get help for any dotnet command
 
 ## Advanced Topics
 
@@ -531,7 +585,6 @@
 │   ├── DotNetMcp.csproj           # Project file
 │   ├── Program.cs                  # MCP server setup
 │   ├── DotNetCliTools.cs           # MCP tool implementations
-│   ├── DotNetResources.cs          # MCP resource implementations
 │   ├── DotNetSdkConstants.cs       # Strongly-typed SDK constants
 │   ├── TemplateEngineHelper.cs     # Template Engine integration
 │   └── FrameworkHelper.cs          # Framework validation helpers
