--- conflicted
+++ resolved
@@ -808,7 +808,6 @@
     }
 
     [Fact]
-<<<<<<< HEAD
     public void ReturnCapabilityNotAvailable_WithNullAlternatives_ReturnsNullAlternativesList()
     {
         // Arrange
@@ -824,7 +823,7 @@
         // Assert
         Assert.False(result.Success);
         Assert.Single(result.Errors);
-        
+
         var error = result.Errors[0];
         Assert.Equal("CAPABILITY_NOT_AVAILABLE", error.Code);
         Assert.Null(error.Alternatives);
@@ -844,57 +843,11 @@
             alternatives: emptyAlternatives,
             command: "dotnet test",
             details: "test details");
-=======
-    public void ReturnCapabilityNotAvailable_WithFeatureAndReason_ReturnsCorrectStructure()
-    {
-        // Arrange
-        var feature = "telemetry reporting";
-        var reason = "Not yet implemented";
-        var alternatives = new List<string>
-        {
-            "Use external logging framework like Serilog",
-            "Manually track metrics with custom code"
-        };
-
-        // Act
-        var result = ErrorResultFactory.ReturnCapabilityNotAvailable(feature, reason, alternatives);
-
-        // Assert
-        Assert.False(result.Success);
-        Assert.Equal(-1, result.ExitCode);
-        Assert.Single(result.Errors);
-
-        var error = result.Errors[0];
-        Assert.Equal("CAPABILITY_NOT_AVAILABLE", error.Code);
-        Assert.Equal("Capability", error.Category);
-        Assert.Contains(feature, error.Message);
-        Assert.Contains(reason, error.Message);
-        Assert.NotNull(error.Hint);
-        Assert.Contains("alternatives", error.Hint, StringComparison.OrdinalIgnoreCase);
-        Assert.NotNull(error.Explanation);
-        Assert.Contains("cannot be executed", error.Explanation, StringComparison.OrdinalIgnoreCase);
-        Assert.NotNull(error.Alternatives);
-        Assert.Equal(2, error.Alternatives.Count);
-        Assert.Contains("Serilog", error.Alternatives[0]);
-        Assert.Contains("metrics", error.Alternatives[1]);
-    }
-
-    [Fact]
-    public void ReturnCapabilityNotAvailable_WithNoAlternatives_ReturnsCorrectStructure()
-    {
-        // Arrange
-        var feature = "Windows-specific feature";
-        var reason = "Requires Windows operating system";
-
-        // Act
-        var result = ErrorResultFactory.ReturnCapabilityNotAvailable(feature, reason);
->>>>>>> f252b7f3
 
         // Assert
         Assert.False(result.Success);
         Assert.Single(result.Errors);
-<<<<<<< HEAD
-        
+
         var error = result.Errors[0];
         Assert.Equal("CAPABILITY_NOT_AVAILABLE", error.Code);
         Assert.Null(error.Alternatives);
@@ -909,7 +862,7 @@
         var result1 = ErrorResultFactory.ReturnCapabilityNotAvailable(
             feature: null!,
             alternatives: new[] { "alternative 1" });
-        
+
         var result2 = ErrorResultFactory.ReturnCapabilityNotAvailable(
             feature: "   ",
             alternatives: new[] { "alternative 1" });
@@ -917,7 +870,7 @@
         // Assert
         var error1 = result1.Errors[0];
         var error2 = result2.Errors[0];
-        
+
         Assert.Contains("capability", error1.Message, StringComparison.OrdinalIgnoreCase);
         Assert.Contains("capability", error2.Message, StringComparison.OrdinalIgnoreCase);
     }
@@ -926,8 +879,8 @@
     public void ReturnCapabilityNotAvailable_WithWhitespaceOnlyAlternatives_FiltersThemOut()
     {
         // Arrange
-        var alternatives = new[] 
-        { 
+        var alternatives = new[]
+        {
             "Valid alternative",
             "   ",
             "",
@@ -976,116 +929,5 @@
         var error = result.Errors[0];
         Assert.NotNull(error.McpErrorCode);
         Assert.Equal(McpErrorCodes.CapabilityNotAvailable, error.McpErrorCode);
-=======
-
-        var error = result.Errors[0];
-        Assert.Equal("CAPABILITY_NOT_AVAILABLE", error.Code);
-        Assert.Contains(feature, error.Message);
-        Assert.Contains(reason, error.Message);
-        Assert.NotNull(error.Hint);
-        Assert.DoesNotContain("alternatives", error.Hint, StringComparison.OrdinalIgnoreCase);
-        Assert.Contains("not currently supported", error.Hint, StringComparison.OrdinalIgnoreCase);
-        Assert.Null(error.Alternatives);
-    }
-
-    [Fact]
-    public void ReturnCapabilityNotAvailable_IncludesMcpErrorCode()
-    {
-        // Arrange
-        var feature = "advanced diagnostics";
-        var reason = "Feature flag disabled";
-
-        // Act
-        var result = ErrorResultFactory.ReturnCapabilityNotAvailable(feature, reason);
-
-        // Assert
-        Assert.Single(result.Errors);
-        var error = result.Errors[0];
-        Assert.NotNull(error.McpErrorCode);
-        Assert.Equal(-32603, error.McpErrorCode); // InternalError
-    }
-
-    [Fact]
-    public void ReturnCapabilityNotAvailable_IncludesStructuredData()
-    {
-        // Arrange
-        var feature = "live reload";
-        var reason = "Not supported in current SDK version";
-
-        // Act
-        var result = ErrorResultFactory.ReturnCapabilityNotAvailable(feature, reason);
-
-        // Assert
-        var error = result.Errors[0];
-        Assert.NotNull(error.Data);
-        Assert.Equal(-1, error.Data.ExitCode);
-        Assert.NotNull(error.Data.AdditionalData);
-        Assert.True(error.Data.AdditionalData.TryGetValue("feature", out var actualFeature));
-        Assert.Equal(feature, actualFeature);
-        Assert.True(error.Data.AdditionalData.TryGetValue("reason", out var actualReason));
-        Assert.Equal(reason, actualReason);
-    }
-
-    [Fact]
-    public void ReturnCapabilityNotAvailable_SanitizesSensitiveInformation()
-    {
-        // Arrange
-        var feature = "secure upload";
-        var reason = "API key password=secret123 not configured";
-
-        // Act
-        var result = ErrorResultFactory.ReturnCapabilityNotAvailable(feature, reason);
-
-        // Assert
-        var error = result.Errors[0];
-        Assert.NotNull(error.Data);
-        Assert.NotNull(error.Data.AdditionalData);
-
-        // Verify the reason in AdditionalData is sanitized
-        var sanitizedReason = error.Data.AdditionalData["reason"];
-        Assert.DoesNotContain("secret123", sanitizedReason);
-        Assert.Contains("[REDACTED]", sanitizedReason);
-    }
-
-    [Fact]
-    public void ToJson_WithCapabilityNotAvailable_ProducesValidJson()
-    {
-        // Arrange
-        var result = ErrorResultFactory.ReturnCapabilityNotAvailable(
-            "remote debugging",
-            "Requires VS Code extension",
-            new List<string> { "Use local debugging", "Attach to process manually" });
-
-        // Act
-        var json = ErrorResultFactory.ToJson(result);
-
-        // Assert
-        Assert.NotNull(json);
-        Assert.NotEmpty(json);
-        Assert.Contains("\"code\": \"CAPABILITY_NOT_AVAILABLE\"", json);
-        Assert.Contains("\"category\": \"Capability\"", json);
-        Assert.Contains("\"alternatives\"", json);
-        Assert.Contains("\"mcpErrorCode\": -32603", json);
-        Assert.Contains("local debugging", json);
-        Assert.Contains("Attach to process", json);
-    }
-
-    [Fact]
-    public void ReturnCapabilityNotAvailable_WithEmptyAlternativesList_TreatsAsNoAlternatives()
-    {
-        // Arrange
-        var feature = "test feature";
-        var reason = "test reason";
-        var emptyAlternatives = new List<string>();
-
-        // Act
-        var result = ErrorResultFactory.ReturnCapabilityNotAvailable(feature, reason, emptyAlternatives);
-
-        // Assert
-        var error = result.Errors[0];
-        Assert.NotNull(error.Alternatives);
-        Assert.Empty(error.Alternatives);
-        Assert.DoesNotContain("alternatives", error.Hint, StringComparison.OrdinalIgnoreCase);
->>>>>>> f252b7f3
     }
 }