--- conflicted
+++ resolved
@@ -248,7 +248,109 @@
         result.Should().NotBeNull();
     }
 
-<<<<<<< HEAD
+    // Security validation tests for IsValidAdditionalOptions (tested via DotnetProjectNew)
+    
+    [Fact]
+    public async Task DotnetProjectNew_WithValidAdditionalOptions_AcceptsCommand()
+    {
+        // Valid options with allowed characters: alphanumeric, hyphens, underscores, dots, spaces, equals
+        var result = await _tools.DotnetProjectNew(
+            template: "console",
+            additionalOptions: "--use-program-main --framework net8.0");
+
+        result.Should().NotBeNull();
+        result.Should().NotContain("Error: additionalOptions contains invalid characters");
+    }
+
+    [Fact]
+    public async Task DotnetProjectNew_WithValidAdditionalOptionsWithEquals_AcceptsCommand()
+    {
+        // Valid options with equals sign (key=value format)
+        var result = await _tools.DotnetProjectNew(
+            template: "console",
+            additionalOptions: "--langVersion=latest --nullable=enable");
+
+        result.Should().NotBeNull();
+        result.Should().NotContain("Error: additionalOptions contains invalid characters");
+    }
+
+    [Fact]
+    public async Task DotnetProjectNew_WithInvalidAdditionalOptions_Semicolon_RejectsCommand()
+    {
+        // Semicolon is a shell metacharacter and should be rejected
+        var result = await _tools.DotnetProjectNew(
+            template: "console",
+            additionalOptions: "--option; malicious-command");
+
+        result.Should().Contain("Error: additionalOptions contains invalid characters");
+    }
+
+    [Fact]
+    public async Task DotnetProjectNew_WithInvalidAdditionalOptions_Pipe_RejectsCommand()
+    {
+        // Pipe is a shell metacharacter and should be rejected
+        var result = await _tools.DotnetProjectNew(
+            template: "console",
+            additionalOptions: "--option | malicious-command");
+
+        result.Should().Contain("Error: additionalOptions contains invalid characters");
+    }
+
+    [Fact]
+    public async Task DotnetProjectNew_WithInvalidAdditionalOptions_Ampersand_RejectsCommand()
+    {
+        // Ampersand is a shell metacharacter and should be rejected
+        var result = await _tools.DotnetProjectNew(
+            template: "console",
+            additionalOptions: "--option && malicious-command");
+
+        result.Should().Contain("Error: additionalOptions contains invalid characters");
+    }
+
+    [Fact]
+    public async Task DotnetProjectNew_WithInvalidAdditionalOptions_Backtick_RejectsCommand()
+    {
+        // Backtick is a shell metacharacter and should be rejected
+        var result = await _tools.DotnetProjectNew(
+            template: "console",
+            additionalOptions: "--option `malicious-command`");
+
+        result.Should().Contain("Error: additionalOptions contains invalid characters");
+    }
+
+    [Fact]
+    public async Task DotnetProjectNew_WithInvalidAdditionalOptions_DollarSign_RejectsCommand()
+    {
+        // Dollar sign is used for variable expansion and should be rejected
+        var result = await _tools.DotnetProjectNew(
+            template: "console",
+            additionalOptions: "--option $MALICIOUS_VAR");
+
+        result.Should().Contain("Error: additionalOptions contains invalid characters");
+    }
+
+    [Fact]
+    public async Task DotnetProjectNew_WithInvalidAdditionalOptions_Parentheses_RejectsCommand()
+    {
+        // Parentheses are shell metacharacters and should be rejected
+        var result = await _tools.DotnetProjectNew(
+            template: "console",
+            additionalOptions: "--option (malicious)");
+
+        result.Should().Contain("Error: additionalOptions contains invalid characters");
+    }
+
+    [Fact]
+    public async Task DotnetProjectNew_WithInvalidAdditionalOptions_AngleBrackets_RejectsCommand()
+    {
+        // Angle brackets are used for redirection and should be rejected
+        var result = await _tools.DotnetProjectNew(
+            template: "console",
+            additionalOptions: "--option < input.txt");
+
+        result.Should().Contain("Error: additionalOptions contains invalid characters");
+    }
+
     // Tool Management Tests
 
     [Fact]
@@ -532,108 +634,5 @@
 
         result.Should().Contain("Error");
         result.Should().Contain("args contains invalid characters");
-=======
-    // Security validation tests for IsValidAdditionalOptions (tested via DotnetProjectNew)
-    
-    [Fact]
-    public async Task DotnetProjectNew_WithValidAdditionalOptions_AcceptsCommand()
-    {
-        // Valid options with allowed characters: alphanumeric, hyphens, underscores, dots, spaces, equals
-        var result = await _tools.DotnetProjectNew(
-            template: "console",
-            additionalOptions: "--use-program-main --framework net8.0");
-
-        result.Should().NotBeNull();
-        result.Should().NotContain("Error: additionalOptions contains invalid characters");
-    }
-
-    [Fact]
-    public async Task DotnetProjectNew_WithValidAdditionalOptionsWithEquals_AcceptsCommand()
-    {
-        // Valid options with equals sign (key=value format)
-        var result = await _tools.DotnetProjectNew(
-            template: "console",
-            additionalOptions: "--langVersion=latest --nullable=enable");
-
-        result.Should().NotBeNull();
-        result.Should().NotContain("Error: additionalOptions contains invalid characters");
-    }
-
-    [Fact]
-    public async Task DotnetProjectNew_WithInvalidAdditionalOptions_Semicolon_RejectsCommand()
-    {
-        // Semicolon is a shell metacharacter and should be rejected
-        var result = await _tools.DotnetProjectNew(
-            template: "console",
-            additionalOptions: "--option; malicious-command");
-
-        result.Should().Contain("Error: additionalOptions contains invalid characters");
-    }
-
-    [Fact]
-    public async Task DotnetProjectNew_WithInvalidAdditionalOptions_Pipe_RejectsCommand()
-    {
-        // Pipe is a shell metacharacter and should be rejected
-        var result = await _tools.DotnetProjectNew(
-            template: "console",
-            additionalOptions: "--option | malicious-command");
-
-        result.Should().Contain("Error: additionalOptions contains invalid characters");
-    }
-
-    [Fact]
-    public async Task DotnetProjectNew_WithInvalidAdditionalOptions_Ampersand_RejectsCommand()
-    {
-        // Ampersand is a shell metacharacter and should be rejected
-        var result = await _tools.DotnetProjectNew(
-            template: "console",
-            additionalOptions: "--option && malicious-command");
-
-        result.Should().Contain("Error: additionalOptions contains invalid characters");
-    }
-
-    [Fact]
-    public async Task DotnetProjectNew_WithInvalidAdditionalOptions_Backtick_RejectsCommand()
-    {
-        // Backtick is a shell metacharacter and should be rejected
-        var result = await _tools.DotnetProjectNew(
-            template: "console",
-            additionalOptions: "--option `malicious-command`");
-
-        result.Should().Contain("Error: additionalOptions contains invalid characters");
-    }
-
-    [Fact]
-    public async Task DotnetProjectNew_WithInvalidAdditionalOptions_DollarSign_RejectsCommand()
-    {
-        // Dollar sign is used for variable expansion and should be rejected
-        var result = await _tools.DotnetProjectNew(
-            template: "console",
-            additionalOptions: "--option $MALICIOUS_VAR");
-
-        result.Should().Contain("Error: additionalOptions contains invalid characters");
-    }
-
-    [Fact]
-    public async Task DotnetProjectNew_WithInvalidAdditionalOptions_Parentheses_RejectsCommand()
-    {
-        // Parentheses are shell metacharacters and should be rejected
-        var result = await _tools.DotnetProjectNew(
-            template: "console",
-            additionalOptions: "--option (malicious)");
-
-        result.Should().Contain("Error: additionalOptions contains invalid characters");
-    }
-
-    [Fact]
-    public async Task DotnetProjectNew_WithInvalidAdditionalOptions_AngleBrackets_RejectsCommand()
-    {
-        // Angle brackets are used for redirection and should be rejected
-        var result = await _tools.DotnetProjectNew(
-            template: "console",
-            additionalOptions: "--option < input.txt");
-
-        result.Should().Contain("Error: additionalOptions contains invalid characters");
->>>>>>> 2a779b83
     }
 }