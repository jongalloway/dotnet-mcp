--- conflicted
+++ resolved
@@ -38,15 +38,9 @@
   <ItemGroup>
     <PackageReference Include="Microsoft.Build" Version="17.14.28" />
     <PackageReference Include="Microsoft.Build.Utilities.Core" Version="17.14.28" />
-<<<<<<< HEAD
     <PackageReference Include="Microsoft.Extensions.Hosting" Version="10.0.0" />
-    <PackageReference Include="Microsoft.TemplateEngine.Abstractions" Version="9.0.306" />
-    <PackageReference Include="Microsoft.TemplateEngine.Edge" Version="9.0.306" />
-=======
-    <PackageReference Include="Microsoft.Extensions.Hosting" Version="9.0.10" />
     <PackageReference Include="Microsoft.TemplateEngine.Abstractions" Version="10.0.100" />
     <PackageReference Include="Microsoft.TemplateEngine.Edge" Version="10.0.100" />
->>>>>>> 53679a58
     <PackageReference Include="ModelContextProtocol" Version="0.4.0-preview.3" />
     <PackageReference Include="MinVer" Version="6.0.0">
       <PrivateAssets>all</PrivateAssets>
