﻿<Project Sdk="Microsoft.NET.Sdk">

  <PropertyGroup>
    <OutputType>Exe</OutputType>
    <TargetFramework>net9.0</TargetFramework>
    <ImplicitUsings>enable</ImplicitUsings>
    <Nullable>enable</Nullable>

    <!-- NuGet Package Metadata -->
    <PackageId>Community.Mcp.DotNet</PackageId>
    <Authors>Jon Galloway</Authors>
    <Company>Jon Galloway</Company>
    <Description>An MCP (Model Context Protocol) server that provides AI assistants with direct access to the .NET SDK through both official NuGet packages and CLI execution. Execute with dnx for MCP server functionality.</Description>
    <PackageTags>mcp;model-context-protocol;dotnet;sdk;ai;copilot;dnx;community</PackageTags>
    <PackageProjectUrl>https://github.com/jongalloway/dotnet-mcp</PackageProjectUrl>
    <RepositoryUrl>https://github.com/jongalloway/dotnet-mcp</RepositoryUrl>
    <RepositoryType>git</RepositoryType>
    <PackageLicenseExpression>MIT</PackageLicenseExpression>
    <PackageReadmeFile>README.md</PackageReadmeFile>
    <PublishRepositoryUrl>true</PublishRepositoryUrl>
    
    <!-- Package Types - MCP Server requires DotnetTool -->
    <PackAsTool>true</PackAsTool>
		<PackageType>McpServer</PackageType>
    <ToolCommandName>dotnet-mcp</ToolCommandName>
    
    <!-- MinVer: Automatic versioning from Git tags -->
    <MinVerTagPrefix>v</MinVerTagPrefix>
    <MinVerDefaultPreReleaseIdentifiers>alpha.0</MinVerDefaultPreReleaseIdentifiers>
  </PropertyGroup>

  <ItemGroup>
    <None Include="../README.md" Pack="true" PackagePath="/" />
    <!-- Updated server.json will be generated and included during pack -->
    <None Include=".mcp/server.json" Pack="true" PackagePath="/.mcp/" />
  </ItemGroup>

  <ItemGroup>
    <PackageReference Include="Microsoft.Build" Version="17.14.28" />
<<<<<<< HEAD
    <PackageReference Include="Microsoft.Build.Utilities.Core" Version="17.14.28" />
    <PackageReference Include="Microsoft.Extensions.Compliance.Redaction" Version="9.10.0" />
    <PackageReference Include="Microsoft.Extensions.Hosting" Version="9.0.10" />
    <PackageReference Include="Microsoft.TemplateEngine.Abstractions" Version="9.0.306" />
    <PackageReference Include="Microsoft.TemplateEngine.Edge" Version="9.0.306" />
=======
    <PackageReference Include="Microsoft.Build.Utilities.Core" Version="18.0.2" />
    <PackageReference Include="Microsoft.Extensions.Hosting" Version="10.0.0" />
    <PackageReference Include="Microsoft.TemplateEngine.Abstractions" Version="10.0.100" />
    <PackageReference Include="Microsoft.TemplateEngine.Edge" Version="10.0.100" />
>>>>>>> 22aa4d71
    <PackageReference Include="ModelContextProtocol" Version="0.4.0-preview.3" />
    <PackageReference Include="MinVer" Version="6.0.0">
      <PrivateAssets>all</PrivateAssets>
      <IncludeAssets>runtime; build; native; contentfiles; analyzers; buildtransitive</IncludeAssets>
    </PackageReference>
  </ItemGroup>

  <!-- Update server.json with current version before packing -->
  <Target Name="UpdateMcpServerJson" BeforeTargets="GenerateNuspec">
    <PropertyGroup>
      <ServerJsonPath>$(MSBuildProjectDirectory)\.mcp\server.json</ServerJsonPath>
      <ServerJsonContent>$([System.IO.File]::ReadAllText('$(ServerJsonPath)'))</ServerJsonContent>
      <!-- Replace both version occurrences with actual MinVer version -->
      <UpdatedServerJsonContent>$(ServerJsonContent.Replace('"version": "0.0.0-placeholder"', '"version": "$(Version)"'))</UpdatedServerJsonContent>
    </PropertyGroup>
    <WriteLinesToFile File="$(ServerJsonPath)" Lines="$(UpdatedServerJsonContent)" Overwrite="true" />
    <Message Importance="high" Text="Updated .mcp/server.json with version $(Version)" />
  </Target>

</Project><|MERGE_RESOLUTION|>--- conflicted
+++ resolved
@@ -37,18 +37,10 @@
 
   <ItemGroup>
     <PackageReference Include="Microsoft.Build" Version="17.14.28" />
-<<<<<<< HEAD
-    <PackageReference Include="Microsoft.Build.Utilities.Core" Version="17.14.28" />
-    <PackageReference Include="Microsoft.Extensions.Compliance.Redaction" Version="9.10.0" />
-    <PackageReference Include="Microsoft.Extensions.Hosting" Version="9.0.10" />
-    <PackageReference Include="Microsoft.TemplateEngine.Abstractions" Version="9.0.306" />
-    <PackageReference Include="Microsoft.TemplateEngine.Edge" Version="9.0.306" />
-=======
     <PackageReference Include="Microsoft.Build.Utilities.Core" Version="18.0.2" />
     <PackageReference Include="Microsoft.Extensions.Hosting" Version="10.0.0" />
     <PackageReference Include="Microsoft.TemplateEngine.Abstractions" Version="10.0.100" />
     <PackageReference Include="Microsoft.TemplateEngine.Edge" Version="10.0.100" />
->>>>>>> 22aa4d71
     <PackageReference Include="ModelContextProtocol" Version="0.4.0-preview.3" />
     <PackageReference Include="MinVer" Version="6.0.0">
       <PrivateAssets>all</PrivateAssets>
